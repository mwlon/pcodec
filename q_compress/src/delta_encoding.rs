use crate::bit_reader::BitReader;
use crate::bit_writer::BitWriter;
use crate::data_types::{NumberLike, SignedLike};
use crate::errors::QCompressResult;

<<<<<<< HEAD
#[derive(Clone, Debug, Default, PartialEq)]
pub struct DeltaMoments<T: NumberLike> {
  pub moments: Vec<T::Signed>,
  pub phantom: PhantomData<T>,
=======
#[derive(Clone, Debug, PartialEq)]
pub struct DeltaMoments<S: SignedLike> {
  pub moments: Vec<S>,
>>>>>>> ba90ab7e
}

impl<S: SignedLike> DeltaMoments<S> {
  fn new(moments: Vec<S>) -> Self {
    Self {
      moments,
    }
  }

  pub fn parse_from(reader: &mut BitReader, order: usize) -> QCompressResult<Self> {
    let mut moments = Vec::new();
    for _ in 0..order {
      moments.push(S::read_from(reader)?);
    }
    Ok(DeltaMoments {
      moments,
    })
  }

  pub fn write_to(&self, writer: &mut BitWriter) {
    for moment in &self.moments {
      moment.write_to(writer);
    }
  }

  pub fn order(&self) -> usize {
    self.moments.len()
  }
}

pub fn from<T: NumberLike>(nums: &[T], order: usize) -> DeltaMoments<T::Signed> {
  let moments = nth_order_moments(nums, order);
  DeltaMoments {
    moments,
  }
}

fn first_order_deltas_in_place<S: SignedLike>(nums: &mut Vec<S>) {
  if nums.is_empty() {
    return;
  }

  for i in 0..nums.len() - 1 {
    nums[i] = nums[i + 1].wrapping_sub(nums[i]);
  }
  nums.truncate(nums.len() - 1);
}

// only valid for order >= 1
pub fn nth_order_deltas<T: NumberLike>(
  nums: &[T],
  order: usize,
  data_page_idxs: Vec<usize>,
) -> (Vec<T::Signed>, Vec<DeltaMoments<T::Signed>>) {
  let mut data_page_moments = vec![Vec::new(); data_page_idxs.len()];
  let mut res = nums
    .iter()
    .map(|x| x.to_signed())
    .collect::<Vec<_>>();
  for _ in 0..order {
    for (page_idx, &i) in data_page_idxs.iter().enumerate() {
      data_page_moments[page_idx].push(res[i]);
    }
    first_order_deltas_in_place(&mut res);
  }
  let moments = data_page_moments.into_iter()
    .map(|moments| DeltaMoments::new(moments))
    .collect::<Vec<DeltaMoments<T::Signed>>>();
  (res, moments)
}

// this could probably be made faster by instead doing a single pass with
// a short vector of moments, but it isn't a major bottleneck
fn nth_order_moments<T: NumberLike>(
  nums: &[T],
  order: usize,
) -> Vec<T::Signed> {
  let limited_nums = if nums.len() <= order {
    nums
  } else {
    &nums[0..order]
  };
  let mut deltas = limited_nums
    .iter()
    .map(|x| x.to_signed())
    .collect::<Vec<_>>();

  let mut res = Vec::new();
  for _ in 0..order {
    if deltas.is_empty() {
      res.push(T::Signed::ZERO);
    } else {
      res.push(deltas[0]);
      first_order_deltas_in_place(&mut deltas);
    }
  }
  res
}

pub fn sum_deltas_in_place<S: SignedLike>(
  moment: S,
  deltas: &mut [S],
) {
  deltas[0] = moment;
  for i in 1..deltas.len() {
    deltas[i] = deltas[i].wrapping_add(deltas[i - 1]);
  }
}

pub fn reconstruct_nums<T: NumberLike>(
  delta_moments: &DeltaMoments<T::Signed>,
  u_deltas: &[T::Unsigned],
  n: usize,
) -> (Vec<T>, DeltaMoments<T::Signed>) {
  let order = delta_moments.order();
  let mut signeds = vec![T::Signed::ZERO; u_deltas.len() + order];
  for i in 0..u_deltas.len() {
    signeds[i + order] = T::Signed::from_unsigned(u_deltas[i]);
  }

  let mut new_moments = vec![T::Signed::ZERO; order];
  for o in (0..order).rev() {
    let slice = &mut signeds[o..];
    sum_deltas_in_place(delta_moments.moments[o], slice);
    new_moments[o] = slice.get(n).copied().unwrap_or(T::Signed::ZERO);
  }
  let res = signeds.into_iter().take(n).map(T::from_signed).collect::<Vec<T>>();
  (res, DeltaMoments::new(new_moments))
}

#[cfg(test)]
mod tests {
  use super::*;

  #[test]
  fn test_nth_order_deltas() {
    let nums: Vec<u16> = vec![2, 2, 1, u16::MAX, 0, 1];
    let (deltas, moments) = nth_order_deltas(&nums, 2, vec![0, 3]);
    assert_eq!(deltas, vec![-1, -1, 3, 0]);
    assert_eq!(moments, vec![
      DeltaMoments::new(vec![i16::MIN + 2, 0]),
      DeltaMoments::new(vec![i16::MAX, 1]),
    ]);
  }

  #[test]
  fn test_reconstruct_nums_full() {
    let u_deltas = vec![1_i16, 2, -3].into_iter().map(u16::from_signed).collect::<Vec<u16>>();
    let moments: DeltaMoments<i16> = DeltaMoments::new(vec![77, 1]);

    // full
    let (nums, new_moments) = reconstruct_nums::<i16>(&moments, &u_deltas, 5);
    assert_eq!(nums, vec![77, 78, 80, 84, 85]);
    assert_eq!(new_moments, DeltaMoments::new(vec![0, 0]));

    //partial
    let (nums, new_moments) = reconstruct_nums::<i16>(&moments, &u_deltas, 3);
    assert_eq!(nums, vec![77, 78, 80]);
    assert_eq!(new_moments, DeltaMoments::new(vec![84, 1]));
  }
}<|MERGE_RESOLUTION|>--- conflicted
+++ resolved
@@ -3,16 +3,9 @@
 use crate::data_types::{NumberLike, SignedLike};
 use crate::errors::QCompressResult;
 
-<<<<<<< HEAD
 #[derive(Clone, Debug, Default, PartialEq)]
-pub struct DeltaMoments<T: NumberLike> {
-  pub moments: Vec<T::Signed>,
-  pub phantom: PhantomData<T>,
-=======
-#[derive(Clone, Debug, PartialEq)]
 pub struct DeltaMoments<S: SignedLike> {
   pub moments: Vec<S>,
->>>>>>> ba90ab7e
 }
 
 impl<S: SignedLike> DeltaMoments<S> {
