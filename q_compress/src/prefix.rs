--- conflicted
+++ resolved
@@ -73,12 +73,7 @@
     if diff == T::Unsigned::ZERO {
       0
     } else {
-      // TODO is there a floating point error here?
-<<<<<<< HEAD
       T::Unsigned::BITS - diff.leading_zeros()
-=======
-      diff.to_f64().log2().floor() as usize + 1
->>>>>>> 8e2222d8
     }
   }
 }
