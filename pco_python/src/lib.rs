<<<<<<< HEAD
use numpy::{Element, IntoPyArray, PyArray1, PyArrayDyn};
=======
use numpy::PyArrayDyn;
>>>>>>> dd4b804c
use pyo3::exceptions::PyRuntimeError;
use pyo3::prelude::{pymodule, FromPyObject, PyModule, PyObject, PyResult, Python};
use pyo3::types::PyBytes;
use pyo3::{pyclass, PyErr};

<<<<<<< HEAD
use pco::data_types::NumberLike;
use pco::standalone::{auto_compress, auto_decompress, simple_decompress_into};
use pco::DEFAULT_COMPRESSION_LEVEL;
=======
use pco::errors::PcoError;
use pco::{ChunkConfig, FloatMultSpec, IntMultSpec, PagingSpec};
>>>>>>> dd4b804c

use crate::array_handler::array_to_handler;

mod array_handler;

#[pyclass(get_all)]
pub struct Progress {
  /// count of decompressed numbers.
  n_processed: usize,
  /// whether the compressed data was finished.
  finished: bool,
}

pub fn pco_err_to_py(pco: PcoError) -> PyErr {
  PyRuntimeError::new_err(format!("pco error: {}", pco))
}

// The Numpy crate recommends using this type of enum to write functions that accept different Numpy dtypes
// https://github.com/PyO3/rust-numpy/blob/32740b33ec55ef0b7ebec726288665837722841d/examples/simple/src/lib.rs#L113
// The first dyn refers to dynamic dtype; the second to dynamic shape
#[derive(FromPyObject)]
pub enum DynTypedPyArrayDyn<'py> {
  F32(&'py PyArrayDyn<f32>),
  F64(&'py PyArrayDyn<f64>),
  I32(&'py PyArrayDyn<i32>),
  I64(&'py PyArrayDyn<i64>),
  U32(&'py PyArrayDyn<u32>),
  U64(&'py PyArrayDyn<u64>),
}

/// Pcodec is a codec for numerical sequences.
#[pymodule]
fn pcodec(_py: Python<'_>, m: &PyModule) -> PyResult<()> {
  m.add("__version__", env!("CARGO_PKG_VERSION"))?;
  m.add_class::<Progress>()?;
  m.add(
    "DEFAULT_COMPRESSION_LEVEL",
    pco::DEFAULT_COMPRESSION_LEVEL,
  )?;

  // TODO: when pco 0.1.4 is released, use pco::DEFAULT_MAX_PAGE_N
  /// Compresses an array into a standalone format.
  ///
  /// :param nums: numpy array to compress. This may have any shape.
  /// However, it must be contiguous, and only the following data types are
  /// supported: float32, float64, int32, int64, uint32, uint64.
  /// :param compression_level: a compression level from 0-12, where 12 takes
  /// the longest and compresses the most.
  /// :param delta_encoding_order: either a delta encoding level from 0-7 or
  /// None. If set to None, pcodec will try to infer the optimal delta encoding
  /// order.
  /// :param int_mult_spec: either 'enabled' or 'disabled'. If enabled, pcodec
  /// will consider using int mult mode, which can substantially improve
  /// compression ratio but decrease speed in some cases for integer types.
  /// :param float_mult_spec: either 'enabled' or 'disabled'. If enabled, pcodec
  /// will consider using float mult mode, which can substantially improve
  /// compression ratio but decrease speed in some cases for float types.
  /// :param max_page_n: the maximum number of values to encoder per pcodec
  /// page. If set too high or too low, pcodec's compression ratio may drop.
  ///
  /// :returns: compressed bytes for an entire standalone file
  ///
  /// :raises: TypeError, RuntimeError
  #[pyo3(signature = (
    nums,
    compression_level=pco::DEFAULT_COMPRESSION_LEVEL,
    delta_encoding_order=None,
    int_mult_spec="enabled",
    float_mult_spec="enabled",
    max_page_n=262144,
  ))]
  #[pyfn(m)]
  fn auto_compress<'py>(
    py: Python<'py>,
    nums: DynTypedPyArrayDyn<'py>,
    compression_level: usize,
    delta_encoding_order: Option<usize>,
    int_mult_spec: &str,
    float_mult_spec: &str,
    max_page_n: usize,
  ) -> PyResult<PyObject> {
    let int_mult_spec = match int_mult_spec.to_lowercase().as_str() {
      "enabled" => IntMultSpec::Enabled,
      "disabled" => IntMultSpec::Disabled,
      other => {
        return Err(PyRuntimeError::new_err(format!(
          "unknown int mult spec: {}",
          other
        )))
      }
    };
    let float_mult_spec = match float_mult_spec.to_lowercase().as_str() {
      "enabled" => FloatMultSpec::Enabled,
      "disabled" => FloatMultSpec::Disabled,
      other => {
        return Err(PyRuntimeError::new_err(format!(
          "unknown float mult spec: {}",
          other
        )))
      }
    };
    let config = ChunkConfig::default()
      .with_compression_level(compression_level)
      .with_delta_encoding_order(delta_encoding_order)
      .with_int_mult_spec(int_mult_spec)
      .with_float_mult_spec(float_mult_spec)
      .with_paging_spec(PagingSpec::EqualPagesUpTo(max_page_n));

    array_to_handler(nums).simple_compress(py, &config)
  }

  /// Decompresses pcodec compressed bytes into a pre-existing array.
  ///
  /// :param compressed: a bytes object a full standalone file of compressed data.
  /// :param dst: a numpy array to fill with the decompressed values. May have
  /// any shape, but must be contiguous.
  ///
  /// :returns: progress, an object with a count of elements written and
  /// whether the compressed data was finished. If dst is shorter than the
  /// numbers in compressed, writes as much as possible and leaves the rest
  /// untouched. If dst is longer, fills dst and does nothing with the
  /// remaining data.
  ///
  /// :raises: TypeError, RuntimeError
  #[pyfn(m)]
  fn simple_decompress_into(compressed: &PyBytes, dst: DynTypedPyArrayDyn) -> PyResult<Progress> {
    array_to_handler(dst).simple_decompress_into(compressed)
  }

  #[pyfn(m)]
  fn auto_decompress_f32<'py>(
    py: Python<'py>,
    compressed: &PyBytes,
  ) -> PyResult<&'py PyArray1<f32>> {
    let src = compressed.as_bytes();
    let decompressed = auto_decompress::<f32>(src)
      .map_err(|e| PyRuntimeError::new_err(format!("pco decompression error: {}", e)))?;
    let py_array = decompressed.into_pyarray(py);
    Ok(py_array)
  }

  Ok(())
}<|MERGE_RESOLUTION|>--- conflicted
+++ resolved
@@ -1,21 +1,14 @@
-<<<<<<< HEAD
 use numpy::{Element, IntoPyArray, PyArray1, PyArrayDyn};
-=======
-use numpy::PyArrayDyn;
->>>>>>> dd4b804c
 use pyo3::exceptions::PyRuntimeError;
 use pyo3::prelude::{pymodule, FromPyObject, PyModule, PyObject, PyResult, Python};
 use pyo3::types::PyBytes;
 use pyo3::{pyclass, PyErr};
 
-<<<<<<< HEAD
 use pco::data_types::NumberLike;
 use pco::standalone::{auto_compress, auto_decompress, simple_decompress_into};
 use pco::DEFAULT_COMPRESSION_LEVEL;
-=======
 use pco::errors::PcoError;
 use pco::{ChunkConfig, FloatMultSpec, IntMultSpec, PagingSpec};
->>>>>>> dd4b804c
 
 use crate::array_handler::array_to_handler;
 
@@ -145,17 +138,5 @@
     array_to_handler(dst).simple_decompress_into(compressed)
   }
 
-  #[pyfn(m)]
-  fn auto_decompress_f32<'py>(
-    py: Python<'py>,
-    compressed: &PyBytes,
-  ) -> PyResult<&'py PyArray1<f32>> {
-    let src = compressed.as_bytes();
-    let decompressed = auto_decompress::<f32>(src)
-      .map_err(|e| PyRuntimeError::new_err(format!("pco decompression error: {}", e)))?;
-    let py_array = decompressed.into_pyarray(py);
-    Ok(py_array)
-  }
-
   Ok(())
 }