--- conflicted
+++ resolved
@@ -4,11 +4,7 @@
 compresses them, decompresses them, and makes sure
 all the data came back bitwise identical.
 It supports
-<<<<<<< HEAD
-* multiple codecs (pco, q_compress, zstd, parquet)
-=======
-* multiple codecs (pco, q\_compress, zstd)
->>>>>>> 47106be6
+* multiple codecs (pco, q\_compress, zstd, parquet)
 * multiple data types
 
 ## Running
