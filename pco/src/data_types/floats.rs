--- conflicted
+++ resolved
@@ -298,31 +298,10 @@
 
       type L = $latent;
 
-<<<<<<< HEAD
-      fn latent_to_string(
-        l: Self::L,
-        mode: Mode<Self::L>,
-        latent_var_idx: usize,
-        delta_encoding_order: usize,
-      ) -> String {
-        use Mode::*;
-        match (mode, latent_var_idx, delta_encoding_order) {
-          (Classic, 0, 0) => Self::from_latent_ordered(l).to_string(),
-          (Classic, 0, _) => format_delta(l, " ULPs"),
-          (FloatMult(_), 0, 0) => format!("{}x", Self::int_float_from_latent(l)),
-          (FloatMult(_), 0, _) => format_delta(l, "x"),
-          (FloatMult(_), 1, _) => format_delta(l, " ULPs"),
-          (FloatQuant(_), 0, 0) => l.to_string(),
-          (FloatQuant(_), 0, _) => format_delta(l, ""),
-          (FloatQuant(_), 1, _) => format!("{} ULPs", l),
-          _ => panic!("invalid context for latent"),
-        }
-=======
       fn get_latent_describers(meta: &ChunkMeta<Self::L>) -> Vec<LatentDescriber<Self::L>> {
         describers::match_classic_mode::<Self>(meta, " ULPs")
           .or_else(|| describers::match_float_modes::<Self>(meta))
           .expect("invalid mode for float type")
->>>>>>> a014753c
       }
 
       fn mode_is_valid(mode: Mode<Self::L>) -> bool {
