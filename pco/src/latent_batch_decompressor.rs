--- conflicted
+++ resolved
@@ -137,14 +137,10 @@
     let mut bit_idx = reader.bits_past_ptr;
     let mut offset_bit_idx = 0;
     let mut state_idxs = self.state.state_idxs;
-<<<<<<< HEAD
     let n_infos = self.infos.len() as Token;
     let base_lookback_idx = self.state.lookback_idx;
 
-    for base_i in (0..FULL_BATCH_SIZE).step_by(4) {
-=======
     for base_i in (0..FULL_BATCH_SIZE).step_by(MAX_ANS_SYMBOLS_PER_WORD) {
->>>>>>> 4e4c3543
       byte_idx += bit_idx as usize / 8;
       bit_idx %= 8;
       let word = reader.unchecked_word_at(byte_idx);
