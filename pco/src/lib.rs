//! For crate-level documentation, see either
//! <https://crates.io/crates/pco> or
//! <https://github.com/mwlon/pcodec/tree/main/pco>.
#![allow(clippy::uninit_vec)]

pub use auto::auto_delta_encoding_order;
pub use base_compressor::CompressorConfig;
pub use base_decompressor::DecompressorConfig;
pub use bin::Bin;
pub use chunk_metadata::{ChunkLatentMetadata, ChunkMetadata};
pub use constants::DEFAULT_COMPRESSION_LEVEL;
pub use flags::Flags;
pub use modes::Mode;

#[doc = include_str!("../README.md")]
#[cfg(doctest)]
struct ReadmeDoctest;

pub mod data_types;
pub mod errors;
/// for compressing/decompressing .pco files
pub mod standalone;
/// for compressing/decompressing as part of an outer, wrapping format
pub mod wrapped;

mod ans;
mod auto;
mod base_compressor;
mod base_decompressor;
mod bin;
mod bin_optimization;
mod bit_reader;
mod bit_words;
mod bit_writer;
mod bits;
mod chunk_metadata;
mod chunk_spec;
mod compression_table;
mod constants;
mod delta;
mod flags;
mod float_mult_utils;
<<<<<<< HEAD
mod lookback;
=======
mod latent_batch_decompressor;
>>>>>>> 47106be6
mod modes;
mod page_decompressor;
mod progress;
mod unsigned_src_dst;

#[cfg(test)]
mod tests;<|MERGE_RESOLUTION|>--- conflicted
+++ resolved
@@ -40,11 +40,8 @@
 mod delta;
 mod flags;
 mod float_mult_utils;
-<<<<<<< HEAD
 mod lookback;
-=======
 mod latent_batch_decompressor;
->>>>>>> 47106be6
 mod modes;
 mod page_decompressor;
 mod progress;
