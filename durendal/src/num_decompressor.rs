use std::cmp::{max, min};
use std::marker::PhantomData;

use crate::bin::BinDecompressionInfo;
use crate::bit_reader::BitReader;
use crate::constants::{Bitlen, BITS_TO_ENCODE_N_ENTRIES, MAX_BIN_TABLE_SIZE_LOG, MAX_ENTRIES};
use crate::data_types::{NumberLike, UnsignedLike};
use crate::errors::{ErrorKind, QCompressError, QCompressResult};
use crate::modes::gcd::{GcdMode};
use crate::huffman_decoding::HuffmanTable;
use crate::progress::Progress;
use crate::run_len_utils::{GeneralRunLenOp, RunLenOperator, TrivialRunLenOp};
use crate::{Bin, bits, run_len_utils};
use crate::modes::classic::ClassicMode;
use crate::modes::gcd;
use crate::modes::Mode;

const UNCHECKED_NUM_THRESHOLD: usize = 30;

fn validate_bin_tree<T: NumberLike>(bins: &[Bin<T>]) -> QCompressResult<()> {
  if bins.is_empty() {
    return Ok(());
  }

  let mut max_depth = 0;
  for bin in bins {
    max_depth = max(max_depth, bin.code_len);
  }

  let max_n_leafs = 1_usize << max_depth;
  let mut is_specifieds = vec![false; max_n_leafs];
  for bin in bins {
    let base_idx = bin.code;
    let step = 1_usize << bin.code_len;
    let n_leafs = 1_usize << (max_depth - bin.code_len);
    for is_specified in is_specifieds
      .iter_mut()
      .skip(base_idx)
      .step_by(step)
      .take(n_leafs)
    {
      if *is_specified {
        return Err(QCompressError::corruption(format!(
          "multiple bins for {} found in chunk metadata",
          bits::code_to_string(bin.code, bin.code_len),
        )));
      }
      *is_specified = true;
    }
  }
  for (idx, is_specified) in is_specifieds.iter().enumerate() {
    if !is_specified {
      return Err(QCompressError::corruption(format!(
        "no bins for {} found in chunk metadata",
        bits::code_to_string(idx, max_depth),
      )));
    }
  }
  Ok(())
}

// For the bin, the maximum number of bits we might need to read.
// Helps decide whether to do checked or unchecked reads.
fn max_bits_read<T: NumberLike>(bin: &Bin<T>) -> usize {
  let bin_bits = bin.code_len;
  let (max_reps, max_jumpstart_bits) = match bin.run_len_jumpstart {
    None => (1, 0),
    Some(_) => (MAX_ENTRIES, 2 * BITS_TO_ENCODE_N_ENTRIES),
  };
  let max_bits_per_offset = bin.offset_bits;
  bin_bits as usize + max_jumpstart_bits as usize + max_reps * max_bits_per_offset as usize
}

// For the bin, the maximum number of bits we might overshoot by during an
// unchecked read.
// Helps decide whether to do checked or unchecked reads.
// We could make a slightly tighter bound with more logic, but I don't think there
// are any cases where it would help much.
fn max_bits_overshot<T: NumberLike>(bin: &Bin<T>) -> Bitlen {
  if bin.code_len == 0 {
    0
  } else {
    (MAX_BIN_TABLE_SIZE_LOG - 1).saturating_sub(bin.offset_bits)
  }
}

#[derive(Clone, Debug)]
struct State<U: UnsignedLike> {
  n_processed: usize,
  bits_processed: usize,
  incomplete_bin: BinDecompressionInfo<U>,
  incomplete_reps: usize,
}

// NumDecompressor does the main work of decoding bytes into NumberLikes
#[derive(Clone, Debug)]
pub struct NumDecompressor<U: UnsignedLike> {
  // known information about the chunk
  huffman_table: HuffmanTable<U>,
  n: usize,
  compressed_body_size: usize,
  max_bits_per_num_block: usize,
  max_overshoot_per_num_block: Bitlen,
  use_gcd: bool,
  use_run_len: bool,

  // mutable state
  state: State<U>,
}

// errors on insufficient data
#[inline]
fn decompress_offset_dirty<U: UnsignedLike>(
  reader: &mut BitReader,
  p: BinDecompressionInfo<U>,
  dest: &mut U,
) -> QCompressResult<()> {
  let offset = reader.read_uint::<U>(p.offset_bits)?;
  *dest = p.lower_unsigned + offset * p.gcd;
  Ok(())
}

impl<U: UnsignedLike, M: Mode<U>> NumDecompressor<U> {
  pub(crate) fn new<T: NumberLike<Unsigned = U>>(
    n: usize,
    compressed_body_size: usize,
    bins: &[Bin<T>],
  ) -> QCompressResult<Self> {
    if bins.is_empty() && n > 0 {
      return Err(QCompressError::corruption(format!(
        "unable to decompress chunk with no bins and {} numbers",
        n,
      )));
    }
    validate_bin_tree(bins)?;

    let max_bits_per_num_block = bins.iter().map(max_bits_read).max().unwrap_or(usize::MAX);
    let max_overshoot_per_num_block = bins
      .iter()
      .map(max_bits_overshot)
      .max()
      .unwrap_or(Bitlen::MAX);
<<<<<<< HEAD
    let use_gcd = gcd::use_gcd_arithmetic(&bins);
    let use_run_len = run_len_utils::use_run_len(&bins);
=======
    let use_gcd = gcd_utils::use_gcd_arithmetic(bins);
    let use_run_len = run_len_utils::use_run_len(bins);
>>>>>>> 3cb05f14

    Ok(NumDecompressor {
      huffman_table: HuffmanTable::from(bins),
      n,
      compressed_body_size,
      max_bits_per_num_block,
      max_overshoot_per_num_block,
      use_gcd,
      use_run_len,
      state: State {
        n_processed: 0,
        bits_processed: 0,
        incomplete_bin: BinDecompressionInfo::default(),
        incomplete_reps: 0,
      },
    })
  }

  pub fn bits_remaining(&self) -> usize {
    self.compressed_body_size * 8 - self.state.bits_processed
  }

  #[inline]
  fn unchecked_decompress_num_block<M: Mode<U>, RunLenOp: RunLenOperator>(
    &mut self,
    reader: &mut BitReader,
    mode: M,
    dest: &mut [U],
  ) -> usize {
    let bin = self.huffman_table.unchecked_search_with_reader(reader);
    RunLenOp::unchecked_decompress_for_bin::<U, M>(self, reader, bin, mode, dest)
  }

  // returns count of numbers processed
  #[inline(never)]
  fn unchecked_decompress_num_blocks<M: Mode<U>, RunLenOp: RunLenOperator>(
    &mut self,
    reader: &mut BitReader,
    mut guaranteed_safe_num_blocks: usize,
    mode: M,
    batch_size: usize,
    n_processed: &mut usize,
    dest: &mut [U],
  ) {
    while guaranteed_safe_num_blocks > 0 && RunLenOp::batch_ongoing(*n_processed, batch_size) {
      *n_processed += self.unchecked_decompress_num_block::<M, RunLenOp>(
        reader,
        mode,
        &mut dest[*n_processed..batch_size],
      );
      guaranteed_safe_num_blocks -= 1;
    }
  }

  pub fn unchecked_limit_reps(
    &mut self,
    bin: BinDecompressionInfo<U>,
    full_reps: usize,
    limit: usize,
  ) -> usize {
    if full_reps > limit {
      self.state.incomplete_bin = bin;
      self.state.incomplete_reps = full_reps - limit;
      limit
    } else {
      full_reps
    }
  }

  fn decompress_num_block<M: Mode<U>>(
    &mut self,
    reader: &mut BitReader,
    mode: M,
    dest: &mut [U],
  ) -> QCompressResult<usize> {
    let start_bit_idx = reader.bit_idx();
    let bin_res = self.huffman_table.search_with_reader(reader);
    if bin_res.is_err() {
      reader.seek_to(start_bit_idx);
    }
    let bin = bin_res?;

    match bin.run_len_jumpstart {
      None => {
        let res = mode.decompress_unsigned(bin, reader);
        if res.is_err() {
          reader.seek_to(start_bit_idx);
        }
        dest[0] = res?;
        Ok(1)
      }
      // we stored the number of occurrences minus 1 because we knew it's at least 1
      Some(jumpstart) => {
        let full_reps_minus_one_res = reader.read_varint(jumpstart);
        if full_reps_minus_one_res.is_err() {
          reader.seek_to(start_bit_idx);
        }
        let full_reps = full_reps_minus_one_res? + 1;
        self.state.incomplete_bin = bin;
        self.state.incomplete_reps = full_reps;
        let reps = min(full_reps, dest.len());
        self.decompress_offsets(reader, bin, mode, reps, dest)?;
        self.state.incomplete_reps -= reps;
        Ok(reps)
      }
    }
  }

  // errors on insufficient data, but updates unsigneds with last complete number
  // and leaves reader at end end of last complete number
  fn decompress_offsets<M: Mode<U>>(
    &self,
    reader: &mut BitReader,
    bin: BinDecompressionInfo<U>,
    mode: M,
    reps: usize,
    dest: &mut [U],
  ) -> QCompressResult<()> {
    for i in 0..reps {
      let start_bit_idx = reader.bit_idx();
      let u = mode.decompress_unsigned(bin, reader);
      if u.is_err() {
        reader.seek_to(start_bit_idx);
      }
      dest[i] = u?;
    }

    Ok(())
  }

  // If hits a corruption, it returns an error and leaves reader and self unchanged.
  // State managed here: n_processed, bits_processed
  pub fn decompress_unsigneds<M: Mode<U>>(
    &mut self,
    reader: &mut BitReader,
    error_on_insufficient_data: bool,
    mode: M,
    dest: &mut [U],
  ) -> QCompressResult<Progress> {
    let initial_reader = reader.clone();
    let initial_state = self.state.clone();
    let res = self.decompress_unsigneds_dirty(reader, error_on_insufficient_data, mode, dest);
    match &res {
      Ok(progress) => {
        self.state.n_processed += progress.n_processed;

        if progress.finished_body {
          reader.drain_empty_byte("nonzero bits in end of final byte of chunk numbers")?;
        }
        self.state.bits_processed += reader.bit_idx() - initial_reader.bit_idx();
        if progress.finished_body {
          let compressed_body_bit_size = self.compressed_body_size * 8;
          if compressed_body_bit_size != self.state.bits_processed {
            return Err(QCompressError::corruption(format!(
              "expected the compressed body to contain {} bits but instead processed {}",
              compressed_body_bit_size, self.state.bits_processed,
            )));
          }
        }
      }
      Err(_) => {
        *reader = initial_reader;
        self.state = initial_state;
      }
    }
    res
  }

  // After much debugging a performance degradation from error handling changes,
  // it turned out this function's logic ran slower when inlining.
  // I don't understand why, but telling it not
  // to inline fixed the performance issue.
  // https://stackoverflow.com/questions/70911460/why-does-an-unrelated-heap-allocation-in-the-same-rust-scope-hurt-performance
  //
  // state managed here: incomplete_bin
  #[inline(never)]
  fn decompress_unsigneds_dirty<M: Mode<U>>(
    &mut self,
    reader: &mut BitReader,
    error_on_insufficient_data: bool,
    mode: M,
    dest: &mut [U],
  ) -> QCompressResult<Progress> {
    let batch_size = min(self.n - self.state.n_processed, dest.len());
    // we'll modify this result if we encounter an insufficient data error
    let mut res = Progress {
      finished_body: batch_size >= self.n - self.state.n_processed,
      ..Default::default()
    };

    // treating this case (constant data) as special improves its performance
    if self.max_bits_per_num_block == 0 {
      let constant_num = self
        .huffman_table
        .unchecked_search_with_reader(reader)
        .lower_unsigned;
      dest[0..batch_size].fill(constant_num);
      res.n_processed = batch_size;
      return Ok(res);
    }

    if batch_size == 0 {
      return Ok(res);
    }

    let mark_insufficient = |mut progress: Progress, e: QCompressError| {
      if error_on_insufficient_data {
        Err(e)
      } else {
        progress.finished_body = false;
        progress.insufficient_data = true;
        Ok(progress)
      }
    };

    let incomplete_reps = self.state.incomplete_reps;
    if incomplete_reps > 0 {
      let reps = min(incomplete_reps, batch_size);
      let incomplete_res = self.decompress_offsets(reader, self.state.incomplete_bin, mode, reps, dest);
      self.state.incomplete_reps -= reps;
      res.n_processed += reps;
      match incomplete_res {
        Ok(_) => (),
        Err(e) if matches!(e.kind, ErrorKind::InsufficientData) => {
          return mark_insufficient(res, e)
        }
        Err(e) => return Err(e),
      };
    }

    // as long as there's enough compressed data available, we don't need checked operations
    loop {
      let remaining_unsigneds = batch_size - res.n_processed;
      let guaranteed_safe_num_blocks = min(
        remaining_unsigneds,
        reader
          .bits_remaining()
          .saturating_sub(self.max_overshoot_per_num_block as usize)
          / self.max_bits_per_num_block,
      );

      if guaranteed_safe_num_blocks >= UNCHECKED_NUM_THRESHOLD {
        // don't slow down the tight loops with runtime checks - do these upfront to choose
        // the best compiled tight loop
        if self.use_run_len {
          self.unchecked_decompress_num_blocks::<M, GeneralRunLenOp>(
            reader,
            guaranteed_safe_num_blocks,
            mode,
            batch_size,
            &mut res.n_processed,
            dest,
          )
        } else {
          self.unchecked_decompress_num_blocks::<M, TrivialRunLenOp>(
            reader,
            guaranteed_safe_num_blocks,
            mode,
            batch_size,
            &mut res.n_processed,
            dest,
          )
        }
      } else {
        break;
      }
    }

    // do checked operations for the rest
    while res.n_processed < batch_size {
      res.n_processed += match self.decompress_num_block(reader, mode, &mut dest[res.n_processed..]) {
        Ok(n_processed) => n_processed,
        Err(e) if matches!(e.kind, ErrorKind::InsufficientData) => {
          return mark_insufficient(res, e)
        }
        Err(e) => return Err(e),
      };
    }

    Ok(res)
  }
}<|MERGE_RESOLUTION|>--- conflicted
+++ resolved
@@ -101,7 +101,6 @@
   compressed_body_size: usize,
   max_bits_per_num_block: usize,
   max_overshoot_per_num_block: Bitlen,
-  use_gcd: bool,
   use_run_len: bool,
 
   // mutable state
@@ -140,13 +139,7 @@
       .map(max_bits_overshot)
       .max()
       .unwrap_or(Bitlen::MAX);
-<<<<<<< HEAD
-    let use_gcd = gcd::use_gcd_arithmetic(&bins);
     let use_run_len = run_len_utils::use_run_len(&bins);
-=======
-    let use_gcd = gcd_utils::use_gcd_arithmetic(bins);
-    let use_run_len = run_len_utils::use_run_len(bins);
->>>>>>> 3cb05f14
 
     Ok(NumDecompressor {
       huffman_table: HuffmanTable::from(bins),
@@ -154,7 +147,6 @@
       compressed_body_size,
       max_bits_per_num_block,
       max_overshoot_per_num_block,
-      use_gcd,
       use_run_len,
       state: State {
         n_processed: 0,
